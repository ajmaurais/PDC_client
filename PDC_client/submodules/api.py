
import requests
import json
import re
from concurrent.futures import ThreadPoolExecutor
from multiprocessing import cpu_count

MAX_THREADS = cpu_count()
BASE_URL ='https://proteomic.datacommons.cancer.gov/graphql'
FILE_METADATA_KEYS = [ "file_id", "file_name", "md5sum", "file_location", "file_size",
                       "data_category", "file_type", "file_format", "url"]

def _post(query, url, retries=5):
    for i in range(retries):
        r = requests.post(url, json = {'query': query})
        if r.status_code == 200:
            return r.json()
    raise RuntimeError(f'Failed with response code {r.status_code}!')


def _get(query, url, retries=5):
    query = re.sub('\s+', ' ', query)
    for i in range(retries):
        r = requests.get(f'{url}?{query}')
        if r.status_code == 200:
            return r.json()
    print(f'url:\n"{url}?{query}"')
    raise RuntimeError(f'Failed with response code {r.status_code}!')
  

<<<<<<< HEAD
def pdc_study_id(study_id):
    '''
    Get pdc_study_id from a study_id.

    Parameters:
        study_id (str)

    Returns:
        pdc_study_id (str)
    '''

    query = '''query {
        study (study_id: "%s" acceptDUA: true) {pdc_study_id}
    }''' % study_id

    data = _post(query)
    return data["data"]["study"][0]["pdc_study_id"]


def study_id(pdc_study_id):
=======
def study_id(pdc_study_id, url):
>>>>>>> 2d440f38
    '''
    Get study_id from a pdc_study_id.

    Parameters:
        pdc_study_id (str)

    Returns:
        study_id (str)
    '''

    query = '''query {
        study (pdc_study_id: "%s" acceptDUA: true) {study_id}
    }''' % pdc_study_id

    data = _post(query, url)
    if len(data['data']['study']) > 0:
        return data["data"]["study"][0]["study_id"]
    return None


def _get_paginated_data(query_f, url, data_name, study_id, page_limit=10, no_change_iterations_limit=2):

    ret = list()
    done = False
    total_entries = None
    entry_i = 0
    offset = 0
    endpoint_name = 'paginated{}{}'.format(data_name[0].upper(), data_name[1:])
    no_change_iterations = 0
    previous_len = 0
    
    while True:
        data = _get(query_f(study_id, offset, page_limit), url)
        ret += data['data'][endpoint_name][data_name]

        offset += page_limit

        # probably will delete this later
        if total_entries is None:
            total_entries = data['data'][endpoint_name]['total']
        else:
            if total_entries != data['data'][endpoint_name]['total']:
                raise RuntimeError('Something is wrong...')

        entry_i += len(data['data'][endpoint_name][data_name])
        if entry_i >= total_entries:
            return ret

        # check that we are not in an infinite loop
        if len(ret) == previous_len:
            no_change_iterations += 1
        previous_len = len(ret)
        if no_change_iterations >= no_change_iterations_limit:
            raise RuntimeError('Something is wrong...')


def case_metadata(study_id, url, max_threads=MAX_THREADS):

    def make_case_query(study_id, page_offset, page_limit=100):
        return '''query={
            paginatedCaseDemographicsPerStudy (study_id: "%s" offset: %u limit: %u acceptDUA: true) {
            total
            caseDemographicsPerStudy {
                case_id
                demographics {
                    ethnicity
                    gender
                    race
                    cause_of_death
                    vital_status
                    year_of_birth
                    year_of_death
                    }
            } pagination { count sort from page total pages size } }}''' % (study_id, page_offset, page_limit)
    
    data = _get_paginated_data(make_case_query, url, 'caseDemographicsPerStudy', study_id)

    keys = ['ethnicity', 'gender', 'race', 'cause_of_death', 'vital_status', 'year_of_birth', 'year_of_death']
    
    with ThreadPoolExecutor(max_workers=max_threads) as pool:
        case_data = dict(pool.map(lambda x: single_case(x, url), set([d['case_id'] for d in data])))

    cases = list()
    for case in data:
        if len(case['demographics']) != 1:
            RuntimeError(f'Incorrect number of demographics in case {case["case_id"]}')
        newData = {key: case['demographics'][0][key] for key in keys}
        newData['case_id'] = case['case_id']

        for k, v in case_data[newData['case_id']].items():
            newData[k] = v
        cases.append(newData)
        
    return cases


def single_case(case_id, url):

    query = '''query={case (case_id: "%s" acceptDUA: true) {
    case_id
    primary_site
    samples {
        sample_id
        aliquots { aliquot_id }
    }
    diagnoses{
        tissue_or_organ_of_origin
        primary_diagnosis
        tumor_grade
        tumor_stage
        }
    }} ''' % case_id

    r = _get(query, url)
    data = r['data']['case'][0]

    if len(data['diagnoses']) != 1:
        RuntimeError(f'More than 1 diagnoses in case_id: {case_id}')
    data['diagnoses'] = data['diagnoses'][0]

    keys = ['case_id', 'primary_site', 'samples']
    ret = {key: data[key] for key in keys}
    diagnosis_keys = ['tissue_or_organ_of_origin', 'primary_diagnosis', 'tumor_grade', 'tumor_stage']
    for key in diagnosis_keys:
        ret[key] = data['diagnoses'][key]

    return case_id, ret


def aliquot_id(file_id, url):
    '''
    Get the aliquot ID for a file.
    '''

    query = '''query={
    fileMetadata (file_id: "%s" acceptDUA: true) {
        aliquots { aliquot_id } }
        }''' % file_id

    r = _get(query, url)
    if len(r['data']['fileMetadata']) != 1:
        RuntimeError(f'Too many files in query for file_id: {file_id}')
    if len(r['data']['fileMetadata'][0]['aliquots']) != 1:
        RuntimeError(f'Too many aliquot IDs for file_id: {file_id}')
    return file_id, r['data']['fileMetadata'][0]['aliquots'][0]['aliquot_id']
    

def raw_files(study_id, url, n_files=None):
    ''' Get metadata for raw files in a study '''

    query = '''query {
       filesPerStudy (study_id: "%s" acceptDUA: true) {
            file_id
            file_name
            md5sum
            file_location
            file_size
            data_category
            file_type
            file_format
            signedUrl {url}} 
    }''' % study_id

    # get a list of .raw files in study
    payload = _post(query, url)
    keys = ('file_id', 'file_name', 'md5sum', 'file_location', 'file_size', 'data_category', 'file_type', 'file_format')
    data = list()
    file_count = 0
    for file in payload['data']['filesPerStudy']:
        if file['data_category'] == 'Raw Mass Spectra':
            if n_files is not None and file_count >= n_files:
                break

            newFile = {k: file[k] for k in keys}
            newFile['url'] = file['signedUrl']['url']
            data.append(newFile)
            file_count += 1

    return data


def metadata(study_id, url=BASE_URL, n_files=None, max_threads=MAX_THREADS):
    '''
    Get metadata for each raw file in a study 

    Parameters:
        study_id (str): The PDC study id.
        n_files (int): The number of files to get data for. If None data for all files are retreived.
        max_threads (int): The max number of threads to use for making api calls.

    Returns:
        file_dat (list): A list of dicts where each list element is a file.
    '''

    # Get file metadata
    file_data = raw_files(study_id, url, n_files=n_files)

    # add aliquot_id to file metadata
    with ThreadPoolExecutor(max_workers=max_threads) as pool:
        aliquot_ids = dict(pool.map(lambda x: aliquot_id(x, url),
                                    set([f['file_id'] for f in file_data])))
    for file in file_data:
        file['aliquot_id'] = aliquot_ids[file['file_id']]

    # Get metadata for cases in files
    cases = case_metadata(study_id, url, max_threads=max_threads)
    cases_per_aliquot = dict()
    for case in cases:
        samples = case.pop('samples')
        for sample in samples:
            for aliquot in sample['aliquots']:
                assert aliquot['aliquot_id'] not in cases_per_aliquot
                cases_per_aliquot[aliquot['aliquot_id']] = case
    
    # Add case metadata to file metadata
    for file in file_data:
        file.update(cases_per_aliquot[file['aliquot_id']])

        # set None values to 'NA'
        for k in file.keys():
            if file[k] is None:
                file[k] = 'NA'

    return file_data
<|MERGE_RESOLUTION|>--- conflicted
+++ resolved
@@ -26,10 +26,9 @@
             return r.json()
     print(f'url:\n"{url}?{query}"')
     raise RuntimeError(f'Failed with response code {r.status_code}!')
-  
-
-<<<<<<< HEAD
-def pdc_study_id(study_id):
+ 
+
+def pdc_study_id(study_id, url):
     '''
     Get pdc_study_id from a study_id.
 
@@ -44,14 +43,13 @@
         study (study_id: "%s" acceptDUA: true) {pdc_study_id}
     }''' % study_id
 
-    data = _post(query)
-    return data["data"]["study"][0]["pdc_study_id"]
-
-
-def study_id(pdc_study_id):
-=======
+    data = _post(query, url)
+    if len(data['data']['study']) > 0:
+        return data["data"]["study"][0]["pdc_study_id"]
+    return None
+
+
 def study_id(pdc_study_id, url):
->>>>>>> 2d440f38
     '''
     Get study_id from a pdc_study_id.
 
